--- conflicted
+++ resolved
@@ -57,48 +57,43 @@
                 "Obtained 3 dimensions for each pixel. Expected to obtain only one dimension"
             )
         else:
-<<<<<<< HEAD
             cv2.imwrite(folderPath + fileName + ".png", img_disparity)
+
+    def saveDisparityImage(self, img_disparity, folderPath, fileName):
+        """Saves the disparity map from the given image set as .tif to the specified folder path.
+        CAUTION: The saved disparity values should not be used for point cloud reconstruction.
+        They contain a scaling factor to map the range of the disparity values to the grayscale image range of 0-255.
+
+        Args:
+            image_set (): visiontransfer image set
+            folderPath (string): path to the folder where the image shoud be saved
+            fileName (string): filename of the image
+
+        Raises:
+            ValueError: throws if disparity image has the wrong dimension.
+        """
+        if len(img_disparity.shape) >= 3:
+            raise ValueError(
+                "Obtained 3 dimensions for each pixel. Expected to obtain only one dimension"
+            )
+        else:
+            cv2.imwrite(folderPath + fileName + ".tif", img_disparity)
 
     def saveStereoData(
         self,
         rgb_image,
         disparityMap,
+        disparity_image,
         folderPath,
         filename_rgbImage,
         filename_disparityMap,
         filename_disparityImage,
+        saveDisparityMap=False,
     ):
         self.saveRGBImage(rgb_image, folderPath, filename_rgbImage)
-        self.saveNumpyArrayAsBinary(disparityMap, folderPath, filename_disparityMap)
-        self.saveDisparityMapAsImage(disparityMap, folderPath, filename_disparityImage)
-=======
-            cv2.imwrite(folderPath+fileName+'.png', img_disparity)
-
-    def saveDisparityImage(self,img_disparity,folderPath,fileName):
-        """Saves the disparity map from the given image set as .tif to the specified folder path.
-        CAUTION: The saved disparity values should not be used for point cloud reconstruction.
-        They contain a scaling factor to map the range of the disparity values to the grayscale image range of 0-255.
-        
-        Args:
-            image_set (): visiontransfer image set
-            folderPath (string): path to the folder where the image shoud be saved
-            fileName (string): filename of the image
-
-        Raises:
-            ValueError: throws if disparity image has the wrong dimension.
-        """
-        if len(img_disparity.shape)>=3:
-            raise ValueError("Obtained 3 dimensions for each pixel. Expected to obtain only one dimension")
-        else:
-            cv2.imwrite(folderPath+fileName+'.tif', img_disparity)
-
-    def saveStereoData(self,rgb_image, disparityMap, disparity_image, folderPath , filename_rgbImage, filename_disparityMap, filename_disparityImage, saveDisparityMap = False):
-        self.saveRGBImage(rgb_image,folderPath ,filename_rgbImage)
         if saveDisparityMap:
             self.saveNumpyArrayAsBinary(disparityMap, folderPath, filename_disparityMap)
-        self.saveDisparityImage(disparity_image , folderPath, filename_disparityImage)
->>>>>>> 4428acdc
+        self.saveDisparityImage(disparity_image, folderPath, filename_disparityImage)
         return
 
     def jsonifyDictionary(self, inputDict):
@@ -146,18 +141,15 @@
         # meta data
         self.saveCameraParameters(folderPath)
         # stereo data
-<<<<<<< HEAD
         self.saveStereoData(
             rgb_image=stereoDataSet[0],
             disparityMap=stereoDataSet[1],
+            disparity_image=stereoDataSet[2],
             folderPath=folderPath + "/data/",
             filename_rgbImage=fileNameRGB,
             filename_disparityMap=fileNameDisparityMap,
             filename_disparityImage=fileNameDisparityImage,
         )
-=======
-        self.saveStereoData(rgb_image = stereoDataSet[0],disparityMap = stereoDataSet[1], disparity_image = stereoDataSet[2], folderPath = folderPath +"/data/", filename_rgbImage = fileNameRGB, filename_disparityMap = fileNameDisparityMap, filename_disparityImage = fileNameDisparityImage)
->>>>>>> 4428acdc
         print("Successfully saved data to: ")
         print(folderPath)
         return
@@ -206,18 +198,15 @@
                         fileNameRGB = date_time_string + "_image_rgb"
                         fileNameDisparityMap = date_time_string + "_map_disparity"
                         fileNameDisparityImage = date_time_string + "_image_disparity"
-<<<<<<< HEAD
                         self.saveStereoData(
                             rgb_image=stereoDataSet[0],
                             disparityMap=stereoDataSet[1],
+                            disparityImage=stereoDataSet[2],
                             folderPath=folderPath,
                             filename_rgbImage=fileNameRGB,
                             filename_disparityMap=fileNameDisparityMap,
                             filename_disparityImage=fileNameDisparityImage,
                         )
-=======
-                        self.saveStereoData(rgb_image = stereoDataSet[0],disparityMap = stereoDataSet[1], disparityImage = stereoDataSet[2], folderPath = folderPath, filename_rgbImage = fileNameRGB, filename_disparityMap = fileNameDisparityMap, filename_disparityImage = fileNameDisparityImage)
->>>>>>> 4428acdc
                         dataSetCounter += 1
                         print("Acquired data sets: {}".format(dataSetCounter))
                 except:
@@ -252,18 +241,15 @@
                         fileNameRGB = date_time_string + "_image_rgb"
                         fileNameDisparityMap = date_time_string + "_map_disparity"
                         fileNameDisparityImage = date_time_string + "_image_disparity"
-<<<<<<< HEAD
                         self.saveStereoData(
                             rgb_image=stereoDataSet[0],
                             disparityMap=stereoDataSet[1],
+                            disparityImage=stereoDataSet[2],
                             folderPath=folderPath,
                             filename_rgbImage=fileNameRGB,
                             filename_disparityMap=fileNameDisparityMap,
                             filename_disparityImage=fileNameDisparityImage,
                         )
-=======
-                        self.saveStereoData(rgb_image = stereoDataSet[0],disparityMap = stereoDataSet[1], disparityImage = stereoDataSet[2], folderPath = folderPath, filename_rgbImage = fileNameRGB, filename_disparityMap = fileNameDisparityMap, filename_disparityImage = fileNameDisparityImage)
->>>>>>> 4428acdc
                         dataSetCounter += 1
                         print("Acquired data sets: {}".format(dataSetCounter))
                 except:
